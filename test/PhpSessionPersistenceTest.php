<?php
/**
 * @see       https://github.com/zendframework/zend-expressive-session-ext for the canonical source repository
 * @copyright Copyright (c) 2017-2018 Zend Technologies USA Inc. (http://www.zend.com)
 * @license   https://github.com/zendframework/zend-expressive-session-ext/blob/master/LICENSE.md New BSD License
 */

namespace ZendTest\Expressive\Session\Ext;

use Dflydev\FigCookies\Cookie;
use Dflydev\FigCookies\FigRequestCookies;
use Dflydev\FigCookies\FigResponseCookies;
use Dflydev\FigCookies\SetCookie;
use Dflydev\FigCookies\SetCookies;
use PHPUnit\Framework\TestCase;
use Psr\Http\Message\ServerRequestInterface;
use ReflectionClass;
use ReflectionMethod;
use Zend\Diactoros\Response;
use Zend\Diactoros\ServerRequest;
use Zend\Expressive\Session\Ext\PhpSessionPersistence;
use Zend\Expressive\Session\Session;
use Zend\Expressive\Session\SessionCookiePersistenceInterface;
use function filemtime;
use function getlastmod;
use function gmdate;
use function ini_get;
use function session_id;
use function session_name;
use function session_start;
use function session_status;
use function time;
use const PHP_SESSION_ACTIVE;
use const PHP_SESSION_NONE;

/**
 * @runTestsInSeparateProcesses
 */
class PhpSessionPersistenceTest extends TestCase
{
    /**
     * @var PhpSessionPersistence
     */
    private $persistence;

    public function setUp()
    {
        $this->persistence = new PhpSessionPersistence();
    }

    public function startSession(string $id = null, array $options = [])
    {
        $id = $id ?: 'testing';
        session_id($id);
        session_start([
            'use_cookies'      => false,
            'use_only_cookies' => true,
        ] + $options);
    }

    /**
     * @return ServerRequestInterface
     */
    private function createSessionCookieRequest($sessionId = null, string $sessionName = null, array $serverParams = [])
    {
        return FigRequestCookies::set(
            new ServerRequest($serverParams),
            Cookie::create(
                $sessionName ?: session_name(),
                $sessionId ?: 'testing'
            )
        );
    }

    /**
     * @param array $options Custom session options (without the "session" namespace)
     * @return array Return the original (and overwritten) namespaced ini settings
     */
    private function applyCustomSessionOptions(array $options)
    {
        $ini = [];
        foreach ($options as $key => $value) {
            $ini_key = "session.{$key}";
            $ini[$ini_key] = ini_get($ini_key);
            ini_set($ini_key, strval(is_bool($value) ? intval($value) : $value));
        }

        return $ini;
    }

    /**
     * @param array $ini The original session namespaced ini settings
     */
    private function restoreOriginalSessionIniSettings(array $ini)
    {
        foreach ($ini as $key => $value) {
            ini_set($key, $value);
        }
    }

    public function testInitializeSessionFromRequestDoesNotStartPhpSessionIfNoSessionCookiePresent()
    {
        $this->assertSame(PHP_SESSION_NONE, session_status());

        $request = new ServerRequest();
        $session = $this->persistence->initializeSessionFromRequest($request);

        $this->assertSame(PHP_SESSION_NONE, session_status());
        $this->assertSame('', session_id());
        $this->assertInstanceOf(Session::class, $session);
        $this->assertFalse(isset($_SESSION));
    }

    public function testInitializeSessionFromRequestUsesSessionCookieFromRequest()
    {
        $this->assertSame(PHP_SESSION_NONE, session_status());

        $request = $this->createSessionCookieRequest('use-this-id');
        $session = $this->persistence->initializeSessionFromRequest($request);

        $this->assertSame(PHP_SESSION_ACTIVE, session_status());
        $this->assertInstanceOf(Session::class, $session);
        $this->assertSame($_SESSION, $session->toArray());
        $this->assertSame('use-this-id', session_id());
    }

    public function testPersistSessionStartsPhpSessionEvenIfNoSessionCookiePresentButSessionChanged()
    {
        // request without session-cookie
        $request = new ServerRequest();

        // first request of original session cookie
        $session = $this->persistence->initializeSessionFromRequest($request);

        // no php session here
        $this->assertSame(PHP_SESSION_NONE, session_status());
        $this->assertFalse(isset($_SESSION));

        // alter session
        $session->set('foo', 'bar');

        $response = new Response();
        $returnedResponse = $this->persistence->persistSession($session, $response);

        // check that php-session was started and $session data persisted into it
        $this->assertTrue(isset($_SESSION));
        $this->assertRegExp('/^[a-f0-9]{32}$/i', session_id());
        $this->assertSame($session->toArray(), $_SESSION);

        // check the returned response
        $this->assertNotSame($response, $returnedResponse);
        $setCookie = FigResponseCookies::get($returnedResponse, session_name());
        $this->assertInstanceOf(SetCookie::class, $setCookie);
        $this->assertNotEquals('', $setCookie->getValue());
        $this->assertSame(session_id(), $setCookie->getValue());
    }

    public function testPersistSessionGeneratesCookieWithNewSessionIdIfSessionWasRegenerated()
    {
        $sessionName = 'regenerated-session';
        session_name($sessionName);

        $request = $this->createSessionCookieRequest('original-id', $sessionName);

        // first request of original session cookie
        $session = $this->persistence->initializeSessionFromRequest($request);
        $response = new Response();
        $this->persistence->persistSession($session, $response);

        $session = $session->regenerate();

        // emulate second request that would usually occur once session has been regenerated
        $returnedResponse = $this->persistence->persistSession($session, $response);
        $this->assertNotSame($response, $returnedResponse);

        $setCookie = FigResponseCookies::get($returnedResponse, session_name());
        $this->assertInstanceOf(SetCookie::class, $setCookie);
        $this->assertNotSame('original-id', $setCookie->getValue());
        $this->assertSame(session_id(), $setCookie->getValue());

        $this->assertSame($session->toArray(), $_SESSION);
    }

    /**
     * If Session COOKIE is present, persistSession() method must return Response with Set-Cookie header
     */
    public function testPersistSessionReturnsResponseWithSetCookieHeaderIfSessionCookiePresent()
    {
        $request = $this->createSessionCookieRequest('use-this-id');
        $session = $this->persistence->initializeSessionFromRequest($request);
        $session->set('foo', __METHOD__ . time());

        $response = new Response();
        $returnedResponse = $this->persistence->persistSession($session, $response);
        $this->assertNotSame($response, $returnedResponse);

        $setCookie = FigResponseCookies::get($returnedResponse, session_name());
        $this->assertInstanceOf(SetCookie::class, $setCookie);
        $this->assertSame(session_id(), $setCookie->getValue());
        $this->assertSame(ini_get('session.cookie_path'), $setCookie->getPath());

        // @see https://github.com/zendframework/zend-expressive-session-ext/pull/31
        $this->assertSame(ini_get('session.cookie_domain') ?: null, $setCookie->getDomain());
        $this->assertSame((bool) ini_get('session.cookie_secure'), $setCookie->getSecure());
        $this->assertSame((bool) ini_get('session.cookie_httponly'), $setCookie->getHttpOnly());
    }

    /**
     * If Session COOKIE is not present, persistSession() method must return the original Response
     */
    public function testPersistSessionReturnsOriginalResponseIfNoSessionCookiePresent()
    {
        $this->startSession();
        $session = new Session([]);
        $response = new Response();

        $returnedResponse = $this->persistence->persistSession($session, $response);
        $this->assertSame($response, $returnedResponse);
    }

    public function testPersistSessionIfSessionHasContents()
    {
        $this->startSession();
        $session = new Session(['foo' => 'bar']);
        $this->persistence->persistSession($session, new Response());
        $this->assertSame($session->toArray(), $_SESSION);
    }

    public function testPersistSessionReturnsExpectedResponseWithCacheHeadersIfCacheLimiterIsNocache()
    {
        $ini = $this->applyCustomSessionOptions([
            'cache_limiter' => 'nocache',
        ]);

        $persistence = new PhpSessionPersistence();

        $request  = $this->createSessionCookieRequest();
        $session  = $persistence->initializeSessionFromRequest($request);
        $session->set('foo', __METHOD__);

        $response = $persistence->persistSession($session, new Response());

        // expected values
        $expires = PhpSessionPersistence::CACHE_PAST_DATE;
        $control = 'no-store, no-cache, must-revalidate';
        $pragma  = 'no-cache';

        $this->assertSame($expires, $response->getHeaderLine('Expires'));
        $this->assertSame($control, $response->getHeaderLine('Cache-Control'));
        $this->assertSame($pragma, $response->getHeaderLine('Pragma'));

        $this->restoreOriginalSessionIniSettings($ini);
    }

    public function testPersistSessionReturnsExpectedResponseWithCacheHeadersIfCacheLimiterIsPublic()
    {
        $expire = 111;
        $maxAge = 60 * $expire;

        $ini = $this->applyCustomSessionOptions([
            'cache_limiter' => 'public',
            'cache_expire'  => $expire,
        ]);

        $persistence = new PhpSessionPersistence();

        $request = $this->createSessionCookieRequest();
        $session = $persistence->initializeSessionFromRequest($request);
        $session->set('foo', __METHOD__);

        // expected expire min timestamp value
        $expiresMin = time() + $maxAge;
        $response   = $persistence->persistSession($session, new Response());
        // expected expire max timestamp value
        $expiresMax = time() + $maxAge;

        // expected cache-control value
        $control = sprintf('public, max-age=%d', $maxAge);
        // actual expire timestamp value
        $expires = $response->getHeaderLine('Expires');
        $expires = strtotime($expires);

        $this->assertGreaterThanOrEqual($expiresMin, $expires);
        $this->assertLessThanOrEqual($expiresMax, $expires);
        $this->assertSame($control, $response->getHeaderLine('Cache-Control'));

        $this->restoreOriginalSessionIniSettings($ini);
    }

    public function testPersistSessionReturnsExpectedResponseWithCacheHeadersIfCacheLimiterIsPrivate()
    {
        $expire = 222;
        $maxAge = 60 * $expire;

        $ini = $this->applyCustomSessionOptions([
            'cache_limiter' => 'private',
            'cache_expire'  => $expire,
        ]);

        $persistence = new PhpSessionPersistence();

        $request  = $this->createSessionCookieRequest();
        $session  = $persistence->initializeSessionFromRequest($request);
        $session->set('foo', __METHOD__);

        $response = $persistence->persistSession($session, new Response());

        // expected values
        $expires = PhpSessionPersistence::CACHE_PAST_DATE;
        $control = sprintf('private, max-age=%d', $maxAge);

        $this->assertSame($expires, $response->getHeaderLine('Expires'));
        $this->assertSame($control, $response->getHeaderLine('Cache-Control'));

        $this->restoreOriginalSessionIniSettings($ini);
    }

    public function testPersistSessionReturnsExpectedResponseWithCacheHeadersIfCacheLimiterIsPrivateNoExpire()
    {
        $expire = 333;
        $maxAge = 60 * $expire;

        $ini = $this->applyCustomSessionOptions([
            'cache_limiter' => 'private_no_expire',
            'cache_expire'  => $expire,
        ]);

        $persistence = new PhpSessionPersistence();

        $request  = $this->createSessionCookieRequest();
        $session  = $persistence->initializeSessionFromRequest($request);
        $session->set('foo', __METHOD__);

        $response = $persistence->persistSession($session, new Response());

        $control = sprintf('private, max-age=%d', $maxAge);

        $this->assertFalse($response->hasHeader('Expires'));
        $this->assertSame('', $response->getHeaderLine('Expires'));
        $this->assertSame($control, $response->getHeaderLine('Cache-Control'));

        $this->restoreOriginalSessionIniSettings($ini);
    }

    public function testPersistSessionReturnsExpectedResponseWithoutAddedHeadersIfAlreadyHasAny()
    {
        $ini = $this->applyCustomSessionOptions([
            'cache_limiter' => 'nocache',
        ]);

        $response = new Response('php://memory', 200, [
            'Last-Modified' => gmdate(PhpSessionPersistence::HTTP_DATE_FORMAT),
        ]);

        $persistence = new PhpSessionPersistence();

        $request  = $this->createSessionCookieRequest();
        $session  = $persistence->initializeSessionFromRequest($request);
        $response = $persistence->persistSession($session, $response);

        $this->assertFalse($response->hasHeader('Pragma'));
        $this->assertFalse($response->hasHeader('Expires'));
        $this->assertFalse($response->hasHeader('Cache-Control'));

        $this->restoreOriginalSessionIniSettings($ini);
    }

    public function testPersistSessionInjectsExpectedLastModifiedHeader()
    {
        $ini = $this->applyCustomSessionOptions([
            'cache_limiter' => 'public',
        ]);

        $persistence = new PhpSessionPersistence();

        $request  = $this->createSessionCookieRequest();
        $session  = $persistence->initializeSessionFromRequest($request);
        $session->set('foo', __METHOD__);

        $response = $persistence->persistSession($session, new Response());

        $lastmod = getlastmod();
        if (false === $lastmod) {
            $rc = new ReflectionClass($persistence);
            $classFile = $rc->getFileName();
            $lastmod = filemtime($classFile);
        }

        $lastModified = $lastmod ? gmdate(PhpSessionPersistence::HTTP_DATE_FORMAT, $lastmod) : false;

        $expectedHeaderLine = false === $lastModified ? '' : $lastModified;

        $this->assertSame($expectedHeaderLine, $response->getHeaderLine('Last-Modified'));
        if (false === $lastModified) {
            $this->assertFalse($response->hasHeader('Last-Modified'));
        }

        $this->restoreOriginalSessionIniSettings($ini);
    }

    public function testPersistSessionReturnsExpectedResponseWithoutAddedCacheHeadersIfEmptyCacheLimiter()
    {
        $ini = $this->applyCustomSessionOptions([
            'cache_limiter' => '',
        ]);

        $persistence = new PhpSessionPersistence();

        $request  = $this->createSessionCookieRequest();
        $session  = $persistence->initializeSessionFromRequest($request);
        $response = $persistence->persistSession($session, new Response());

        $this->assertFalse($response->hasHeader('Pragma'));
        $this->assertFalse($response->hasHeader('Expires'));
        $this->assertFalse($response->hasHeader('Cache-Control'));

        $this->restoreOriginalSessionIniSettings($ini);
    }

    public function testPersistSessionReturnsExpectedResponseWithoutAddedCacheHeadersIfUnsupportedCacheLimiter()
    {
        $ini = $this->applyCustomSessionOptions([
            'cache_limiter' => 'unsupported',
        ]);

        $persistence = new PhpSessionPersistence();

        $request  = $this->createSessionCookieRequest();
        $session  = $persistence->initializeSessionFromRequest($request);
        $response = $persistence->persistSession($session, new Response());

        $this->assertFalse($response->hasHeader('Pragma'));
        $this->assertFalse($response->hasHeader('Expires'));
        $this->assertFalse($response->hasHeader('Cache-Control'));

        $this->restoreOriginalSessionIniSettings($ini);
    }

    public function testCookiesNotSetWithoutRegenerate()
    {
        $persistence = new PhpSessionPersistence();
        $request = new ServerRequest();
        $session = $persistence->initializeSessionFromRequest($request);

        $response = new Response();
        $response = $persistence->persistSession($session, $response);

        $this->assertFalse($response->hasHeader('Set-Cookie'));
    }

    public function testCookiesSetWithoutRegenerate()
    {
        $persistence = new PhpSessionPersistence();
        $request = new ServerRequest();
        $session = $persistence->initializeSessionFromRequest($request);

        $session->set('foo', 'bar');

        $response = new Response();
        $response = $persistence->persistSession($session, $response);

        $this->assertNotEmpty($response->getHeaderLine('Set-Cookie'));
    }

    public function testCookiesSetWithDefaultLifetime()
    {
        $persistence = new PhpSessionPersistence();
        $request = new ServerRequest();
        $session = $persistence->initializeSessionFromRequest($request);

        $session->set('foo', 'bar');

        $response = $persistence->persistSession($session, new Response());

        $setCookie = FigResponseCookies::get($response, session_name());

        $this->assertNotEmpty($response->getHeaderLine('Set-Cookie'));
        $this->assertInstanceOf(SetCookie::class, $setCookie);
        $this->assertSame(0, $setCookie->getExpires());
    }

    public function testCookiesSetWithCustomLifetime()
    {
        $lifetime = 300;

        $ini = $this->applyCustomSessionOptions([
            'cookie_lifetime' => $lifetime,
        ]);

        $persistence = new PhpSessionPersistence();
        $request = new ServerRequest();
        $session = $persistence->initializeSessionFromRequest($request);

        $session->set('foo', 'bar');

        $expiresMin = time() + $lifetime;
        $response = $persistence->persistSession($session, new Response());
        $expiresMax = time() + $lifetime;

        $setCookie = FigResponseCookies::get($response, session_name());
        $this->assertInstanceOf(SetCookie::class, $setCookie);

        $expires = $setCookie->getExpires();

        $this->assertGreaterThanOrEqual($expiresMin, $expires);
        $this->assertLessThanOrEqual($expiresMax, $expires);

        $this->restoreOriginalSessionIniSettings($ini);
    }

    public function testAllowsSessionToSpecifyLifetime()
    {
        $originalLifetime = ini_get('session.cookie_lifetime');

        $persistence = new PhpSessionPersistence();
        $request = new ServerRequest();
        $session = $persistence->initializeSessionFromRequest($request);

        $lifetime = 300;
        $session->persistSessionFor($lifetime);

        $expiresMin = time() + $lifetime;
        $response = $persistence->persistSession($session, new Response());
        $expiresMax = time() + $lifetime;

        $setCookie = FigResponseCookies::get($response, session_name());
        $this->assertInstanceOf(SetCookie::class, $setCookie);

        $expires = $setCookie->getExpires();

        $this->assertGreaterThanOrEqual($expiresMin, $expires);
        $this->assertLessThanOrEqual($expiresMax, $expires);

        // reset lifetime
        session_set_cookie_params($originalLifetime);
    }

    public function testAllowsSessionToOverrideDefaultLifetime()
    {
        $ini = $this->applyCustomSessionOptions([
            'cookie_lifetime' => 600,
        ]);

        $persistence = new PhpSessionPersistence();
        $request = new ServerRequest();
        $session = $persistence->initializeSessionFromRequest($request);

        $lifetime = 300;
        $session->persistSessionFor($lifetime);

        $expiresMin = time() + $lifetime;
        $response = $persistence->persistSession($session, new Response());
        $expiresMax = time() + $lifetime;

        $setCookie = FigResponseCookies::get($response, session_name());
        $this->assertInstanceOf(SetCookie::class, $setCookie);

        $expires = $setCookie->getExpires();

        $this->assertGreaterThanOrEqual($expiresMin, $expires);
        $this->assertLessThanOrEqual($expiresMax, $expires);

        $this->restoreOriginalSessionIniSettings($ini);
    }

    public function testSavedSessionLifetimeOverridesDefaultLifetime()
    {
        $ini = $this->applyCustomSessionOptions([
            'cookie_lifetime' => 600,
        ]);
        $lifetime = 300;

        $persistence = new PhpSessionPersistence();
        $session = new Session([
            SessionCookiePersistenceInterface::SESSION_LIFETIME_KEY => $lifetime,
            'foo' => 'bar',
        ], 'abcdef123456');
        $session->set('foo', __METHOD__);

        $expiresMin = time() + $lifetime;
        $response = $persistence->persistSession($session, new Response());
        $expiresMax = time() + $lifetime;

        $setCookie = FigResponseCookies::get($response, session_name());
        $this->assertInstanceOf(SetCookie::class, $setCookie);

        $expires = $setCookie->getExpires();

        $this->assertGreaterThanOrEqual($expiresMin, $expires);
        $this->assertLessThanOrEqual($expiresMax, $expires);

        $this->restoreOriginalSessionIniSettings($ini);
    }

    public function testStartSessionDoesNotOverrideRequiredSettings()
    {
        $persistence = new PhpSessionPersistence();

        $method = new ReflectionMethod($persistence, 'startSession');
        $method->setAccessible(true);

        // try to override required settings
        $method->invokeArgs($persistence, [
            'my-session-id',
            [
                'use_cookies'      => true,      // FALSE is required
                'use_only_cookies' => false,     // TRUE is required
                'cache_limiter'    => 'nocache', // '' is required
            ]
        ]);

        $filter = FILTER_VALIDATE_BOOLEAN;
        $flags  = FILTER_NULL_ON_FAILURE;

        $session_use_cookies      = filter_var(ini_get('session.use_cookies'), $filter, $flags);
        $session_use_only_cookies = filter_var(ini_get('session.use_only_cookies'), $filter, $flags);
        $session_cache_limiter    = ini_get('session.cache_limiter');

        $this->assertFalse($session_use_cookies);
        $this->assertTrue($session_use_only_cookies);
        $this->assertSame('', $session_cache_limiter);
    }

    public function testNoMultipleEmptySessionFilesAreCreatedIfNoSessionCookiePresent()
    {
        $sessionName     = 'NOSESSIONCOOKIESESSID';
        $sessionSavePath = __DIR__ . "/sess";

        $ini = $this->applyCustomSessionOptions([
            'name'      => $sessionName,
            'save_path' => $sessionSavePath,
        ]);

        // create a temp session save path
        if (! is_dir($sessionSavePath)) {
            mkdir($sessionSavePath);
        }

        // remove old session test files if any
        $files = glob("{$sessionSavePath}/sess_*");
        if ($files) {
            foreach ($files as $file) {
                unlink($file);
            }
        }

        $persistence = new PhpSessionPersistence();

        // initial sessioncookie-less request
        $request = new ServerRequest();

        for ($i = 0; $i < 3; $i += 1) {
            $session  = $persistence->initializeSessionFromRequest($request);
            $response = $persistence->persistSession($session, new Response());

            // new request: start w/o session cookie
            $request = new ServerRequest();

            // Add the latest response session cookie value to the new request, if any
            $setCookies = SetCookies::fromResponse($response);
            if ($setCookies->has($sessionName)) {
                $setCookie = $setCookies->get($sessionName);
            }
            if (isset($setCookie)) {
                $cookie = new Cookie($sessionName, $setCookie->getValue());
                $request = FigRequestCookies::set($request, $cookie);
            }
        }

        $files = glob("{$sessionSavePath}/sess_*");

        $this->assertCount(0, $files);

        $this->restoreOriginalSessionIniSettings($ini);
    }

    public function testOnlyOneSessionFileIsCreatedIfNoSessionCookiePresentINFirstRequestButSessionDataChanged()
    {
        $sessionName     = 'NOSESSIONCOOKIESESSID';
        $sessionSavePath = __DIR__ . "/sess";

        $ini = $this->applyCustomSessionOptions([
            'name'      => $sessionName,
            'save_path' => $sessionSavePath,
        ]);

        // create a temp session save path
        if (! is_dir($sessionSavePath)) {
            mkdir($sessionSavePath);
        }

        // remove old session test files if any
        $files = glob("{$sessionSavePath}/sess_*");
        if ($files) {
            foreach ($files as $file) {
                unlink($file);
            }
        }

        $persistence = new PhpSessionPersistence();

        // initial sessioncookie-less request
        $request = new ServerRequest();

        for ($i = 0; $i < 3; $i += 1) {
            $session  = $persistence->initializeSessionFromRequest($request);
            $session->set('foo' . $i, 'bar' . $i);
            $response = $persistence->persistSession($session, new Response());

            // new request: start w/o session cookie
            $request = new ServerRequest();

            // Add the latest response session cookie value to the new request, if any
            $setCookies = SetCookies::fromResponse($response);
            if ($setCookies->has($sessionName)) {
                $setCookie = $setCookies->get($sessionName);
            }
            if (isset($setCookie)) {
                $cookie = new Cookie($sessionName, $setCookie->getValue());
                $request = FigRequestCookies::set($request, $cookie);
            }
        }

        $files = glob("{$sessionSavePath}/sess_*");

        $this->assertCount(1, $files);

        $this->restoreOriginalSessionIniSettings($ini);
    }

    /**
     * @dataProvider cookieSettingsProvider
     * @param string|int|bool $secureIni
     * @param string|int|bool $httpOnlyIni
     */
    public function testThatSetCookieCorrectlyInterpretsIniSettings(
        $secureIni,
        $httpOnlyIni,
        bool $expectedSecure,
        bool $expectedHttpOnly
    ) {
        $ini = $this->applyCustomSessionOptions([
            'cookie_secure'   => $secureIni,
            'cookie_httponly' => $httpOnlyIni,
        ]);

        $persistence = new PhpSessionPersistence();

        $createSessionCookie = new ReflectionMethod($persistence, 'createSessionCookie');
        $createSessionCookie->setAccessible(true);

        $setCookie = $createSessionCookie->invokeArgs(
            $persistence,
            ['SETCOOKIESESSIONID', 'set-cookie-test-value']
        );

        $this->assertSame($expectedSecure, $setCookie->getSecure());
        $this->assertSame($expectedHttpOnly, $setCookie->getHttpOnly());

        $this->restoreOriginalSessionIniSettings($ini);
    }

    public function cookieSettingsProvider()
    {
        // @codingStandardsIgnoreStart
        // phpcs:disable
        return [
            // Each case has:
            // - session.cookie_secure INI flag value
            // - session.cookie_httponly INI flag value
            // - expected value for session.cookie_secure after registration
            // - expected value for session.cookie_httponly after registration
            'boolean-false-false' => [false, false, false, false],
            'int-zero-false'      => [    0,     0, false, false],
            'string-zero-false'   => [  '0',   '0', false, false],
            'string-empty-false'  => [   '',    '', false, false],
            'string-off-false'    => ['off', 'off', false, false],
            'string-Off-false'    => ['Off', 'Off', false, false],
            'boolean-true-true'   => [ true,  true,  true,  true],
            'int-one-true'        => [    1,     1,  true,  true],
            'string-one-true'     => [   '1',  '1',  true,  true],
            'string-on-true'      => [  'on',  'on', true,  true],
            'string-On-true'      => [  'On',  'On', true,  true],
        ];
        // phpcs:enable
        // @codingStandardsIgnoreEnd
    }

<<<<<<< HEAD
    public function testHeadersAreNotSentIfReloadedSessionDidNotChange()
    {
        $this->assertSame(PHP_SESSION_NONE, session_status());

        $request = $this->createSessionCookieRequest('reloaded-session');
        $session = $this->persistence->initializeSessionFromRequest($request);

        $this->assertSame(PHP_SESSION_ACTIVE, session_status());
        $this->assertInstanceOf(Session::class, $session);
        $this->assertSame($_SESSION, $session->toArray());
        $this->assertSame('reloaded-session', session_id());

        $response = new Response();
        $returnedResponse = $this->persistence->persistSession($session, $response);

        $this->assertSame($returnedResponse, $response, 'returned response should have no cookie and no cache headers');
        $this->assertEmpty($response->getHeaders());
    }

    public function testNonLockingSessionIsClosedAfterInitialize()
    {
        $persistence = new PhpSessionPersistence(true);

        $request = $this->createSessionCookieRequest('non-locking-session-id');
        $session = $persistence->initializeSessionFromRequest($request);
        $this->assertSame(PHP_SESSION_NONE, session_status());
        $response = $persistence->persistSession($session, new Response());
    }

    public function testSessionIsOpenAfterInitializeWithFalseNonLockingSetting()
    {
        $persistence = new PhpSessionPersistence(false);

        $request = $this->createSessionCookieRequest('locking-session-id');
        $session = $persistence->initializeSessionFromRequest($request);
        $this->assertSame(PHP_SESSION_ACTIVE, session_status());
        $response = $persistence->persistSession($session, new Response());
    }

    public function testNonLockingSessionDataIsPersisted()
    {
        $sid = 'non-locking-session-id';

        $name  = 'non-locking-foo';
        $value = 'non-locking-bar';

        $persistence = new PhpSessionPersistence(true);

        $request = $this->createSessionCookieRequest($sid);
        $session = $persistence->initializeSessionFromRequest($request);
        $session->set($name, $value);
        $response = $persistence->persistSession($session, new Response());

        $_SESSION = null;

        // reopens the session file and check the contents
        session_id($sid);
        session_start();
        $this->assertArrayHasKey($name, $_SESSION);
        $this->assertSame($value, $_SESSION[$name]);
        session_write_close();
    }

    public function testNonLockingRegeneratedSessionIsPersisted()
    {
        $sid = 'non-locking-session-id';

        $name  = 'regenerated-non-locking-foo';
        $value = 'regenerated-non-locking-bar';

        $persistence = new PhpSessionPersistence(true);

        $request = $this->createSessionCookieRequest($sid);
        $session = $persistence->initializeSessionFromRequest($request);
        $session->set($name, $value);
        $session = $session->regenerate();
        $response = $persistence->persistSession($session, new Response());

        // get the regenerated session id from the response session cookie
        $setCookie = FigResponseCookies::get($response, session_name());
        $regeneratedId = $setCookie->getValue();

        $_SESSION = null;

        // reopens the session file and check the contents
        session_id($regeneratedId);
        session_start();
        $this->assertArrayHasKey($name, $_SESSION);
        $this->assertSame($value, $_SESSION[$name]);
        session_write_close();
=======
    public function testInitializeIdReturnsSessionWithId()
    {
        $persistence = new PhpSessionPersistence();
        $session = new Session(['foo' => 'bar']);
        $actual = $persistence->initializeId($session);

        $this->assertNotSame($session, $actual);
        $this->assertNotEmpty($actual->getId());
        $this->assertSame(session_id(), $actual->getId());
        $this->assertSame(['foo' => 'bar'], $actual->toArray());
    }

    public function testInitializeIdRegeneratesSessionId()
    {
        $persistence = new PhpSessionPersistence();
        $session = new Session(['foo' => 'bar'], 'original-id');
        $session = $session->regenerate();
        $actual = $persistence->initializeId($session);

        $this->assertNotEmpty($actual->getId());
        $this->assertNotSame('original-id', $actual->getId());
        $this->assertFalse($actual->isRegenerated());
    }

    public function testInitializeIdReturnsSessionUnaltered()
    {
        $persistence = new PhpSessionPersistence();
        $session = new Session(['foo' => 'bar'], 'original-id');
        $actual = $persistence->initializeId($session);

        $this->assertSame($session, $actual);
>>>>>>> 70b35fd6
    }
}<|MERGE_RESOLUTION|>--- conflicted
+++ resolved
@@ -786,7 +786,6 @@
         // @codingStandardsIgnoreEnd
     }
 
-<<<<<<< HEAD
     public function testHeadersAreNotSentIfReloadedSessionDidNotChange()
     {
         $this->assertSame(PHP_SESSION_NONE, session_status());
@@ -877,7 +876,8 @@
         $this->assertArrayHasKey($name, $_SESSION);
         $this->assertSame($value, $_SESSION[$name]);
         session_write_close();
-=======
+    }
+
     public function testInitializeIdReturnsSessionWithId()
     {
         $persistence = new PhpSessionPersistence();
@@ -909,6 +909,5 @@
         $actual = $persistence->initializeId($session);
 
         $this->assertSame($session, $actual);
->>>>>>> 70b35fd6
     }
 }