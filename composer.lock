--- conflicted
+++ resolved
@@ -4,11 +4,7 @@
         "Read more about it at https://getcomposer.org/doc/01-basic-usage.md#installing-dependencies",
         "This file is @generated automatically"
     ],
-<<<<<<< HEAD
-    "content-hash": "f171f27104603fae8819505a9c1d2d33",
-=======
-    "content-hash": "fe88146ff9ca87d8a80e094425a067bb",
->>>>>>> 8e7559a7
+    "content-hash": "be05187bc1e54f794aedccb3cabbd25f",
     "packages": [
         {
             "name": "dflydev/fig-cookies",
@@ -1165,7 +1161,6 @@
         },
         {
             "name": "laminas/laminas-diactoros",
-<<<<<<< HEAD
             "version": "2.17.0",
             "source": {
                 "type": "git",
@@ -1180,30 +1175,10 @@
             },
             "require": {
                 "php": "^7.4 || ~8.0.0 || ~8.1.0",
-=======
-            "version": "2.11.1",
-            "source": {
-                "type": "git",
-                "url": "https://github.com/laminas/laminas-diactoros.git",
-                "reference": "25b11d422c2e5dad868f68619888763b30f91e2d"
-            },
-            "dist": {
-                "type": "zip",
-                "url": "https://api.github.com/repos/laminas/laminas-diactoros/zipball/25b11d422c2e5dad868f68619888763b30f91e2d",
-                "reference": "25b11d422c2e5dad868f68619888763b30f91e2d",
-                "shasum": ""
-            },
-            "require": {
-                "php": "^7.3 || ~8.0.0 || ~8.1.0",
->>>>>>> 8e7559a7
                 "psr/http-factory": "^1.0",
                 "psr/http-message": "^1.0"
             },
             "conflict": {
-<<<<<<< HEAD
-=======
-                "phpspec/prophecy": "<1.9.0",
->>>>>>> 8e7559a7
                 "zendframework/zend-diactoros": "*"
             },
             "provide": {
@@ -1215,22 +1190,12 @@
                 "ext-dom": "*",
                 "ext-gd": "*",
                 "ext-libxml": "*",
-<<<<<<< HEAD
                 "http-interop/http-factory-tests": "^0.9.0",
                 "laminas/laminas-coding-standard": "^2.4.0",
                 "php-http/psr7-integration-tests": "^1.1.1",
                 "phpunit/phpunit": "^9.5.23",
                 "psalm/plugin-phpunit": "^0.17.0",
                 "vimeo/psalm": "^4.24.0"
-=======
-                "http-interop/http-factory-tests": "^0.8.0",
-                "laminas/laminas-coding-standard": "~1.0.0",
-                "php-http/psr7-integration-tests": "^1.1",
-                "phpspec/prophecy-phpunit": "^2.0",
-                "phpunit/phpunit": "^9.1",
-                "psalm/plugin-phpunit": "^0.14.0",
-                "vimeo/psalm": "^4.3"
->>>>>>> 8e7559a7
             },
             "type": "library",
             "extra": {
@@ -1289,11 +1254,7 @@
                     "type": "community_bridge"
                 }
             ],
-<<<<<<< HEAD
             "time": "2022-08-30T17:01:46+00:00"
-=======
-            "time": "2022-06-28T21:07:29+00:00"
->>>>>>> 8e7559a7
         },
         {
             "name": "myclabs/deep-copy",
@@ -2588,16 +2549,16 @@
         },
         {
             "name": "sebastian/comparator",
-            "version": "4.0.6",
+            "version": "4.0.8",
             "source": {
                 "type": "git",
                 "url": "https://github.com/sebastianbergmann/comparator.git",
-                "reference": "55f4261989e546dc112258c7a75935a81a7ce382"
-            },
-            "dist": {
-                "type": "zip",
-                "url": "https://api.github.com/repos/sebastianbergmann/comparator/zipball/55f4261989e546dc112258c7a75935a81a7ce382",
-                "reference": "55f4261989e546dc112258c7a75935a81a7ce382",
+                "reference": "fa0f136dd2334583309d32b62544682ee972b51a"
+            },
+            "dist": {
+                "type": "zip",
+                "url": "https://api.github.com/repos/sebastianbergmann/comparator/zipball/fa0f136dd2334583309d32b62544682ee972b51a",
+                "reference": "fa0f136dd2334583309d32b62544682ee972b51a",
                 "shasum": ""
             },
             "require": {
@@ -2650,7 +2611,7 @@
             ],
             "support": {
                 "issues": "https://github.com/sebastianbergmann/comparator/issues",
-                "source": "https://github.com/sebastianbergmann/comparator/tree/4.0.6"
+                "source": "https://github.com/sebastianbergmann/comparator/tree/4.0.8"
             },
             "funding": [
                 {
@@ -2658,7 +2619,7 @@
                     "type": "github"
                 }
             ],
-            "time": "2020-10-26T15:49:45+00:00"
+            "time": "2022-09-14T12:41:17+00:00"
         },
         {
             "name": "sebastian/complexity",
@@ -2848,16 +2809,16 @@
         },
         {
             "name": "sebastian/exporter",
-            "version": "4.0.4",
+            "version": "4.0.5",
             "source": {
                 "type": "git",
                 "url": "https://github.com/sebastianbergmann/exporter.git",
-                "reference": "65e8b7db476c5dd267e65eea9cab77584d3cfff9"
-            },
-            "dist": {
-                "type": "zip",
-                "url": "https://api.github.com/repos/sebastianbergmann/exporter/zipball/65e8b7db476c5dd267e65eea9cab77584d3cfff9",
-                "reference": "65e8b7db476c5dd267e65eea9cab77584d3cfff9",
+                "reference": "ac230ed27f0f98f597c8a2b6eb7ac563af5e5b9d"
+            },
+            "dist": {
+                "type": "zip",
+                "url": "https://api.github.com/repos/sebastianbergmann/exporter/zipball/ac230ed27f0f98f597c8a2b6eb7ac563af5e5b9d",
+                "reference": "ac230ed27f0f98f597c8a2b6eb7ac563af5e5b9d",
                 "shasum": ""
             },
             "require": {
@@ -2913,7 +2874,7 @@
             ],
             "support": {
                 "issues": "https://github.com/sebastianbergmann/exporter/issues",
-                "source": "https://github.com/sebastianbergmann/exporter/tree/4.0.4"
+                "source": "https://github.com/sebastianbergmann/exporter/tree/4.0.5"
             },
             "funding": [
                 {
@@ -2921,7 +2882,7 @@
                     "type": "github"
                 }
             ],
-            "time": "2021-11-11T14:18:36+00:00"
+            "time": "2022-09-14T06:03:37+00:00"
         },
         {
             "name": "sebastian/global-state",
