# Changelog

All notable changes to this project will be documented in this file, in reverse chronological order by release.

<<<<<<< HEAD
## 1.6.0 - TBD
=======
## 1.5.2 - TBD
>>>>>>> a0fcdac1

### Added

- Nothing.

### Changed

- Nothing.

### Deprecated

- Nothing.

### Removed

- Nothing.

### Fixed

- Nothing.

## 1.5.1 - 2019-02-27

### Added

- Nothing.

### Changed

- Nothing.

### Deprecated

- Nothing.

### Removed

- Nothing.

### Fixed

- [#36](https://github.com/zendframework/zend-expressive-session-ext/pull/36) provides a fix that prevents session files from being created when no
  session cookie was sent by the client.

## 1.5.0 - 2019-02-11

### Added

- Nothing.

### Changed

- [#34](https://github.com/zendframework/zend-expressive-session-ext/pull/34) modifies the logic used when starting a session to ensure the REQUIRED
  defaults are always set. These include:
  - session.use_cookies = false
  - session.use_only_cookes = true
  - session.cache_limiter = ""

### Deprecated

- Nothing.

### Removed

- Nothing.

### Fixed

- Nothing.

## 1.4.0 - 2019-01-09

### Added

- [#31](https://github.com/zendframework/zend-expressive-session-ext/pull/31) adds support for the `session.cookie_domain`, `session.cookie_httponly`,
  and `session.cookie_secure` INI values when creating the `Set-Cookie` header
  value.

### Changed

- Nothing.

### Deprecated

- Nothing.

### Removed

- Nothing.

### Fixed

- Nothing.

## 1.3.0 - 2018-10-31

### Added

- [#29](https://github.com/zendframework/zend-expressive-session-ext/pull/29) adds support for the zend-expressive-session `SessionCookiePersistenceInterface`.
  Specifically, `PhpSessionPersistence::persistSession()` now consults the
  session instance for a requested session duration, using it if present, even
  if a `session.cookie_lifetime` INI value was previously set.

### Changed

- Nothing.

### Deprecated

- Nothing.

### Removed

- Nothing.

### Fixed

- Nothing.

## 1.2.0 - 2018-09-12

### Added

- [#24](https://github.com/zendframework/zend-expressive-session-ext/pull/24) adds support for `session.cookie_lifetime` configuration. When
  present, the generated session cookie will be provided with an expiration date
  based on that value.

### Changed

- Nothing.

### Deprecated

- Nothing.

### Removed

- Nothing.

### Fixed

- [#25](https://github.com/zendframework/zend-expressive-session-ext/pull/25) fixes a situation where creating a new session with no data was
  always creating a `SetCookie` header. It now correctly skips creating the header.

## 1.1.1 - 2018-05-14

### Added

- Nothing.

### Changed

- Nothing.

### Deprecated

- Nothing.

### Removed

- Nothing.

### Fixed

- [#21](https://github.com/zendframework/zend-expressive-session-ext/pull/21) fixes a situation whereby during persistence, if no identifier existed for
  the session, it was not persisted. Such situations would occur when a new session was created, as
  no identifier would yet exist. It now properly generates an identifier and persists the data in
  such cirumstances.

## 1.1.0 - 2018-05-10

### Added

- Nothing.

### Changed

- [#12](https://github.com/zendframework/zend-expressive-session-ext/pull/12) updates the `PhpSessionPersistence` class such that it is now responsible for
  emitting the various cache limiter headers (`Expires`, `Cache-Control`, `Last-Modified`, and `Pragma`) normally
  emitted by ext-session and controlled by the `session.cache_limiter` and `session.cache_expire` INI settings.
  This approach ensures that those headers are not overwritten by ext-session if set elsewhere in your
  application.

- [#9](https://github.com/zendframework/zend-expressive-session-ext/pull/9) swaps a call to `session_commit` to `session_write_close` withing `PhpSessionPersistence`,
  as the former is an alias for the latter.

### Deprecated

- Nothing.

### Removed

- Nothing.

### Fixed

- [#13](https://github.com/zendframework/zend-expressive-session-ext/pull/13) fixes an issue whereby a new session cookie is not always sent
  following an ID regeneration.

## 1.0.1 - 2018-03-15

### Added

- Nothing.

### Changed

- Nothing.

### Deprecated

- Nothing.

### Removed

- Nothing.

### Fixed

- [#8](https://github.com/zendframework/zend-expressive-session-ext/pull/8)
  fixes how session resets occur, ensuring cookies are reset correctly.

## 1.0.0 - 2018-03-15

### Added

- Nothing.

### Changed

- Nothing.

### Deprecated

- Nothing.

### Removed

- Removes support for pre-stable 1.0.0 versions of zend-expressive-session.

### Fixed

- Nothing.

## 0.1.4 - 2018-02-28

### Added

- Nothing.

### Changed

- Nothing.

### Deprecated

- Nothing.

### Removed

- Nothing.

### Fixed

- [#1](https://github.com/zendframework/zend-expressive-session-ext/pull/1)
  fixes a problem that occurs when a requested session does not resolve to an
  existing session and/or an existing session with empty data, leading to
  creation of new sessions on each request.

## 0.1.3 - 2018-02-24

### Added

- [#5](https://github.com/zendframework/zend-expressive-session-ext/pull/5) adds
  support for the ^1.0.0alpha1 release of zend-expressive-session.

## 0.1.2 - 2017-12-12

### Added

- [#3](https://github.com/zendframework/zend-expressive-session-ext/pull/3) adds
  support for the 1.0-dev and 1.0 releases of zend-expressive-session.

### Changed

- Nothing.

### Deprecated

- Nothing.

### Removed

- Nothing.

### Fixed

- Nothing.

## 0.1.1 - 2017-10-10

### Added

- Nothing.

### Changed

- Nothing.

### Deprecated

- Nothing.

### Removed

- Nothing.

### Fixed

- Fixes session regeneration under PHP 7.2 so that it will not raise warnings.

## 0.1.0 - 2017-10-10

Initial release.

### Added

- Everything.

### Changed

- Nothing.

### Deprecated

- Nothing.

### Removed

- Nothing.

### Fixed

- Nothing.<|MERGE_RESOLUTION|>--- conflicted
+++ resolved
@@ -2,11 +2,29 @@
 
 All notable changes to this project will be documented in this file, in reverse chronological order by release.
 
-<<<<<<< HEAD
 ## 1.6.0 - TBD
-=======
+
+### Added
+
+- Nothing.
+
+### Changed
+
+- Nothing.
+
+### Deprecated
+
+- Nothing.
+
+### Removed
+
+- Nothing.
+
+### Fixed
+
+- Nothing.
+
 ## 1.5.2 - TBD
->>>>>>> a0fcdac1
 
 ### Added
 
