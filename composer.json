{
    "name": "mezzio/mezzio-session-ext",
    "description": "ext-session persistence adapter for mezzio-session",
    "license": "BSD-3-Clause",
    "keywords": [
        "laminas",
        "mezzio",
        "components",
        "ext-session",
        "psr-7",
        "session"
    ],
    "homepage": "https://mezzio.dev",
    "support": {
        "docs": "https://docs.mezzio.dev/mezzio-session-ext/",
        "issues": "https://github.com/mezzio/mezzio-session-ext/issues",
        "source": "https://github.com/mezzio/mezzio-session-ext",
        "rss": "https://github.com/mezzio/mezzio-session-ext/releases.atom",
        "chat": "https://laminas.dev/chat",
        "forum": "https://discourse.laminas.dev"
    },
    "config": {
        "allow-plugins": {
            "dealerdirect/phpcodesniffer-composer-installer": true
        },
<<<<<<< HEAD
        "sort-packages": true,
        "platform": {
            "php": "7.4.99"
        }
=======
        "platform": {
            "php": "7.3.99"
        },
        "sort-packages": true
>>>>>>> 8e7559a7
    },
    "extra": {
        "laminas": {
            "config-provider": "Mezzio\\Session\\Ext\\ConfigProvider"
        }
    },
    "require": {
        "php": "^7.4 || ~8.0.0 || ~8.1.0",
        "ext-session": "*",
        "mezzio/mezzio-session": "^1.4"
    },
    "require-dev": {
        "dflydev/fig-cookies": "^2.0.1 || ^3.0",
        "laminas/laminas-coding-standard": "~2.2.0",
        "laminas/laminas-diactoros": "^2.5.0",
<<<<<<< HEAD
        "phpunit/phpunit": "^9.3.4",
=======
        "phpunit/phpunit": "^9.5.4",
>>>>>>> 8e7559a7
        "psalm/plugin-phpunit": "^0.16.1",
        "vimeo/psalm": "^4.10"
    },
    "autoload": {
        "psr-4": {
            "Mezzio\\Session\\Ext\\": "src/"
        }
    },
    "autoload-dev": {
        "psr-4": {
            "MezzioTest\\Session\\Ext\\": "test/"
        }
    },
    "scripts": {
        "check": [
            "@cs-check",
            "@test"
        ],
        "cs-check": "phpcs",
        "cs-fix": "phpcbf",
        "static-analysis": "psalm --shepherd --stats",
        "test": "phpunit --colors=always",
        "test-coverage": "phpunit --colors=always --coverage-clover clover.xml"
    },
    "conflict": {
        "zendframework/zend-expressive-session-ext": "*"
    }
}<|MERGE_RESOLUTION|>--- conflicted
+++ resolved
@@ -23,17 +23,10 @@
         "allow-plugins": {
             "dealerdirect/phpcodesniffer-composer-installer": true
         },
-<<<<<<< HEAD
-        "sort-packages": true,
         "platform": {
             "php": "7.4.99"
-        }
-=======
-        "platform": {
-            "php": "7.3.99"
         },
         "sort-packages": true
->>>>>>> 8e7559a7
     },
     "extra": {
         "laminas": {
@@ -49,11 +42,7 @@
         "dflydev/fig-cookies": "^2.0.1 || ^3.0",
         "laminas/laminas-coding-standard": "~2.2.0",
         "laminas/laminas-diactoros": "^2.5.0",
-<<<<<<< HEAD
-        "phpunit/phpunit": "^9.3.4",
-=======
         "phpunit/phpunit": "^9.5.4",
->>>>>>> 8e7559a7
         "psalm/plugin-phpunit": "^0.16.1",
         "vimeo/psalm": "^4.10"
     },
